--- conflicted
+++ resolved
@@ -4,14 +4,13 @@
 	"fmt"
 	"time"
 
+	"github.com/pingcap-incubator/tinykv/kv/raftstore/meta"
+
+	"github.com/pingcap-incubator/tinykv/kv/util/engine_util"
+
+	pb "github.com/pingcap-incubator/tinykv/proto/pkg/eraftpb"
+
 	"github.com/Connor1996/badger"
-
-	"github.com/pingcap-incubator/tinykv/kv/raftstore/meta"
-
-	"github.com/pingcap-incubator/tinykv/kv/util/engine_util"
-
-	pb "github.com/pingcap-incubator/tinykv/proto/pkg/eraftpb"
-
 	"github.com/Connor1996/badger/y"
 	"github.com/pingcap-incubator/tinykv/kv/raftstore/message"
 	"github.com/pingcap-incubator/tinykv/kv/raftstore/runner"
@@ -72,7 +71,6 @@
 	}
 	rd := d.RaftGroup.Ready()
 
-<<<<<<< HEAD
 	res, err := d.peerStorage.SaveReadyState(&rd)
 	if err != nil {
 		panic(err)
@@ -83,59 +81,33 @@
 		sMeta := d.ctx.storeMeta
 		if len(pReg.Peers) > 0 {
 			sMeta.regionRanges.Delete(&regionItem{region: pReg})
-=======
-		res, err := d.peerStorage.SaveReadyState(&rd)
-		if err != nil {
-			panic(err)
->>>>>>> 5394bd15
 		}
 		sMeta.regionRanges.ReplaceOrInsert(&regionItem{region: cReg})
 		sMeta.regions[cReg.Id] = cReg
 
-<<<<<<< HEAD
 	}
 
 	if len(rd.Messages) > 0 {
 		d.Send(d.ctx.trans, rd.Messages)
 	}
-=======
-		if res != nil {
-			sMeta := d.ctx.storeMeta
-			sMeta.Lock()
-			if len(res.PrevRegion.Peers) > 0 {
-				d.ctx.storeMeta.regionRanges.Delete(&regionItem{region: res.PrevRegion})
+
+	if len(rd.CommittedEntries) > 0 {
+		entries := rd.CommittedEntries
+		kvWB := new(engine_util.WriteBatch)
+		for _, ent := range entries {
+			err = d.apply(&ent, kvWB)
+			if err != nil {
+				panic(err)
 			}
-			d.ctx.storeMeta.regionRanges.ReplaceOrInsert(&regionItem{region: res.Region})
-			sMeta.regions[res.Region.Id] = res.Region
-			sMeta.Unlock()
-
-		}
-
-		if len(rd.Messages) > 0 {
-			d.Send(d.ctx.trans, rd.Messages)
-		}
-
-		if len(rd.CommittedEntries) > 0 {
-			entries := rd.CommittedEntries
-			kvWB := new(engine_util.WriteBatch)
-			for _, ent := range entries {
-				err = d.apply(&ent, kvWB)
-				if err != nil {
-					panic(err)
-				}
-				if d.stopped {
-					return
-				}
+			if d.stopped {
+				return
 			}
-			d.doCurrentWB(entries[len(entries)-1].Index, kvWB)
-		}
->>>>>>> 5394bd15
-
-	if len(rd.CommittedEntries) > 0 {
-		d.handleCommittedEntries(rd.CommittedEntries)
+		}
+		d.doCurrentWB(entries[len(entries)-1].Index, kvWB)
 	}
 
 	d.RaftGroup.Advance(rd)
+
 }
 
 //func (d *peerMsgHandler) handleCommittedEntries(entries []pb.Entry) {
@@ -216,24 +188,7 @@
 	case raft_cmdpb.AdminCmdType_ChangePeer:
 		d.handleChangePeer(entry, admin.ChangePeer, kvWB)
 	case raft_cmdpb.AdminCmdType_CompactLog:
-<<<<<<< HEAD
-		compactLog := admin.GetCompactLog()
-		applyState := d.peerStorage.applyState
-		if d.peerStorage.truncatedIndex() <= compactLog.CompactIndex {
-			//- update
-			applyState.TruncatedState.Index = compactLog.CompactIndex
-			applyState.TruncatedState.Term = compactLog.CompactTerm
-
-			err := kvWB.SetMeta(meta.ApplyStateKey(d.regionId), applyState)
-			if err != nil {
-				panic(err)
-			}
-			//? ScheduleCompactLog will not use the firstIndex, Why?
-			d.ScheduleCompactLog(0, compactLog.CompactIndex)
-		}
-=======
 		d.handleCompactLog(admin, kvWB)
->>>>>>> 5394bd15
 	case raft_cmdpb.AdminCmdType_TransferLeader:
 		//- do not handle here, but in proposal.
 	case raft_cmdpb.AdminCmdType_Split:
@@ -359,25 +314,8 @@
 		if txn != nil {
 			p.cb.Txn = txn
 		}
-<<<<<<< HEAD
-		switch request.GetCmdType() {
-		case raft_cmdpb.CmdType_Get:
-			d.doCurrentWB(entry, kvWB)
-			getReq := request.GetGet()
-			val, _ := engine_util.GetCF(d.peerStorage.Engines.Kv, getReq.GetCf(), getReq.GetKey())
-			resp.Get = &raft_cmdpb.GetResponse{Value: val}
-		case raft_cmdpb.CmdType_Snap:
-			d.doCurrentWB(entry, kvWB)
-			cb.Txn = d.peerStorage.Engines.Kv.NewTransaction(false)
-			resp.Snap = &raft_cmdpb.SnapResponse{Region: d.Region()}
-		case raft_cmdpb.CmdType_Put:
-			resp.Put = &raft_cmdpb.PutResponse{}
-		case raft_cmdpb.CmdType_Delete:
-			resp.Delete = &raft_cmdpb.DeleteResponse{}
-=======
 		if p.cb != nil {
 			p.cb.Done(resp)
->>>>>>> 5394bd15
 		}
 	} else {
 		if p.cb != nil {
@@ -551,10 +489,7 @@
 		panic(err)
 	}
 	nextIdx := d.nextProposalIndex()
-<<<<<<< HEAD
-=======
 	//d.removeStaleProposal(nextIdx)
->>>>>>> 5394bd15
 	err = d.RaftGroup.Propose(data)
 	if err != nil {
 		cb.Done(ErrResp(err))
