// Copyright 2015 The etcd Authors
//
// Licensed under the Apache License, Version 2.0 (the "License");
// you may not use this file except in compliance with the License.
// You may obtain a copy of the License at
//
//     http://www.apache.org/licenses/LICENSE-2.0
//
// Unless required by applicable law or agreed to in writing, software
// distributed under the License is distributed on an "AS IS" BASIS,
// WITHOUT WARRANTIES OR CONDITIONS OF ANY KIND, either express or implied.
// See the License for the specific language governing permissions and
// limitations under the License.

package raft

import (
	"errors"
	"fmt"
	"math/rand"
	"sort"
	"strings"

	"github.com/pingcap-incubator/tinykv/log"

	pb "github.com/pingcap-incubator/tinykv/proto/pkg/eraftpb"
)

// None is a placeholder node ID used when there is no leader.
const None uint64 = 0

// StateType represents the role of a node in a cluster.
type StateType uint64

const (
	StateFollower StateType = iota
	StateCandidate
	StateLeader
)

var stmap = [...]string{
	"StateFollower",
	"StateCandidate",
	"StateLeader",
}

func (st StateType) String() string {
	return stmap[uint64(st)]
}

// ErrProposalDropped is returned when the proposal is ignored by some cases,
// so that the proposer can be notified and fail fast.
var ErrProposalDropped = errors.New("raft proposal dropped")

// Config contains the parameters to start a raft.
type Config struct {
	// ID is the identity of the local raft. ID cannot be 0.
	ID uint64

	// peers contains the IDs of all nodes (including self) in the raft cluster. It
	// should only be set when starting a new raft cluster. Restarting raft from
	// previous configuration will panic if peers is set. peer is private and only
	// used for testing right now.
	peers []uint64

	// ElectionTick is the number of Node.Tick invocations that must pass between
	// elections. That is, if a follower does not receive any message from the
	// leader of current term before ElectionTick has elapsed, it will become
	// candidate and start an election. ElectionTick must be greater than
	// HeartbeatTick. We suggest ElectionTick = 10 * HeartbeatTick to avoid
	// unnecessary leader switching.
	ElectionTick int
	// HeartbeatTick is the number of Node.Tick invocations that must pass between
	// heartbeats. That is, a leader sends heartbeat messages to maintain its
	// leadership every HeartbeatTick ticks.
	HeartbeatTick int

	// Storage is the storage for raft. raft generates entries and states to be
	// stored in storage. raft reads the persisted entries and states out of
	// Storage when it needs. raft reads out the previous state and configuration
	// out of storage when restarting.
	Storage Storage
	// Applied is the last applied index. It should only be set when restarting
	// raft. raft will not return entries to the application smaller or equal to
	// Applied. If Applied is unset when restarting, raft might return previous
	// applied entries. This is a very application dependent configuration.
	Applied uint64
}

func (c *Config) validate() error {
	if c.ID == None {
		return errors.New("cannot use none as id")
	}

	if c.HeartbeatTick <= 0 {
		return errors.New("heartbeat tick must be greater than 0")
	}

	if c.ElectionTick <= c.HeartbeatTick {
		return errors.New("election tick must be greater than heartbeat tick")
	}

	if c.Storage == nil {
		return errors.New("storage cannot be nil")
	}

	return nil
}

// Progress represents a follower’s progress in the view of the leader. Leader maintains
// progresses of all followers, and sends entries to the follower based on its progress.
//- The leader maintains a nextIndex foreach follower,
//- which is the index of the next log entry the leader will
//- send to that follower.
//- But here we need to init these in all nodes
type Progress struct {
	Match, Next uint64
}

type Raft struct {
	id uint64

	Term uint64
	Vote uint64

	// the log
	RaftLog *RaftLog

	// log replication progress of each peers
	Prs map[uint64]*Progress

	// this peer's role
	State StateType

	// votes records
	votes map[uint64]bool

	// msgs need to send
	msgs []pb.Message

	// the leader id
	Lead uint64

	// heartbeat interval, should send
	heartbeatTimeout int
	// baseline of election interval
	electionTimeout int
	// number of ticks since it reached last heartbeatTimeout.
	// only leader keeps heartbeatElapsed.
	heartbeatElapsed int
	// number of ticks since it reached last electionTimeout
	electionElapsed  int
	randElectionTime int

	// leadTransferee is id of the leader transfer target when its value is not zero.
	// Follow the procedure defined in section 3.10 of Raft phd thesis.
	// (https://web.stanford.edu/~ouster/cgi-bin/papers/OngaroPhD.pdf)
	// (Used in 3A leader transfer)
	leadTransferee uint64

	// Only one conf change may be pending (in the log, but not yet
	// applied) at a time. This is enforced via PendingConfIndex, which
	// is set to a value >= the log index of the latest pending
	// configuration change (if any). Config changes are only allowed to
	// be proposed if the leader's applied index is greater than this
	// value.
	// (Used in 3A conf change)
	PendingConfIndex uint64
}

// newRaft return a raft peer with the given config
func newRaft(c *Config) *Raft {
	if err := c.validate(); err != nil {
		panic(err)
	}
	//! Your Code Here (2A).
	//- ConfState used in 2B
	hardState, confState, err := c.Storage.InitialState()
	if err != nil {
		panic(err)
	}
	rLog := newLog(c.Storage)
	rLog.committed = hardState.Commit
	if c.Applied > 0 {
		//- Applied is the last applied index. It should only be set when restarting
		//- raft. raft will not return entries to the application smaller or equal to
		//- Applied. If Applied is unset when restarting, raft might return previous
		//- applied entries. This is a very application dependent configuration.
		rLog.applied = c.Applied
	}
	peers := confState.Nodes
	if len(c.peers) != 0 {
		peers = c.peers
	}

	prs := make(map[uint64]*Progress)
	//- generate empty peerID -> Progress map from config
	for _, p := range peers {
		prs[p] = &Progress{Next: 1}
	}
	//- init a new raft peer
	r := Raft{
		id:      c.ID,
		Term:    hardState.GetTerm(),
		Vote:    hardState.GetVote(),
		RaftLog: rLog,
		Prs:     prs,
		//- raft_paper_test.go:76:TestStartAsFollower2AA
		State: StateFollower, // start as follower
		votes: make(map[uint64]bool),
		//msgs:             make([]pb.Message, 0),
		//- If here use make() to initialize the msgs, it will cause
		//- strange errors when using reflect.DeepEqual() to check.
		//- reflect.DeepEqual() returns false if one slice is nil,
		//- and the other is a non-nil slice with 0 length.
		msgs:             nil,
		Lead:             None,
		electionTimeout:  c.ElectionTick,
		heartbeatTimeout: c.HeartbeatTick,
		randElectionTime: c.ElectionTick + rand.Intn(c.ElectionTick),
		electionElapsed:  0,
		heartbeatElapsed: 0,
		leadTransferee:   0,
		PendingConfIndex: 0,
	}
	var prss []string
	for _, p := range peers {
		prss = append(prss, fmt.Sprint(p))
	}
	log.Debugf("newRaft %d [peers: (%s), term: %d, first: %d, applied: %d, committed: %d, stabled: %d, last: %d]\n",
		r.id, strings.Join(prss, ","), r.Term, r.RaftLog.FirstIndex(), r.RaftLog.applied,
		r.RaftLog.committed, r.RaftLog.stabled, r.RaftLog.LastIndex())
	return &r
}

// curSoftState returns the current soft state of raft
func (r *Raft) curSoftState() *SoftState {
	return &SoftState{
		Lead:      r.Lead,
		RaftState: r.State,
	}
}

// curHardState returns the current hard state of raft
func (r *Raft) curHardState() pb.HardState {
	return pb.HardState{
		Term:   r.Term,
		Vote:   r.Vote,
		Commit: r.RaftLog.committed,
	}
}

// lim returns the threshold of winning the election
func (r *Raft) lim() int { return len(r.Prs) / 2 }

// isValidID checks the id
func (r *Raft) isValidID(id uint64) bool {
	if _, has := r.Prs[id]; !has {
		return false
	}
	return true
}

// broadcast does the broadcast for the function like sendAppend and sendHeartbeat
func (r *Raft) broadcast(fn func(id uint64)) {
	for p := range r.Prs {
		fn(p)
	}
}

var showList = map[pb.MessageType]bool{
	pb.MessageType_MsgSnapshot: true,
}

func (r *Raft) send(msg pb.Message) {
	if _, ok := showList[msg.MsgType]; ok {
		log.Debugf("%d send %v to %d at term %d with Index %d",
			msg.From, msg.MsgType, msg.To, msg.Term, msg.Index)
	}
	r.msgs = append(r.msgs, msg)
}

// sendAppend sends an append RPC with new entries (if any) and the
// current commit index to the given peer. Returns true if a message was sent.
func (r *Raft) sendAppend(to uint64) bool {
	//! Your Code Here (2A).
	if to == r.id {
		return false
	}
	prevIdx := r.Prs[to].Next - 1
<<<<<<< HEAD
	prevTerm, getTermErr := r.RaftLog.Term(prevIdx)
	ents, getEntriesErr := r.RaftLog.Entries(r.Prs[to].Next)
	if getTermErr != nil || getEntriesErr != nil {
		return r.sendSnapShot(to)
	}
	entps := make([]*pb.Entry, 0, len(ents))
=======
	prevTerm, errTerm := r.RaftLog.Term(prevIdx)
	ents, errEnts := r.RaftLog.getEntries(r.Prs[to].Next)
	if errEnts != nil || errTerm != nil {
		return r.sendSnapShot(to)
	}
	entps := make([]*pb.Entry, 0)
>>>>>>> 5394bd15
	for i := range ents {
		entps = append(entps, &ents[i])
	}

	m := pb.Message{
		MsgType: pb.MessageType_MsgAppend,
		To:      to,
		From:    r.id,
		Term:    r.Term,
		Commit:  r.RaftLog.committed,
		Index:   prevIdx,
		LogTerm: prevTerm,
		Entries: entps,
	}
	r.send(m)
	return true
}

// sendAppendResponse sends a append entries response to the given peer
func (r *Raft) sendAppendResponse(to uint64, reject bool, index uint64) {
	m := pb.Message{
		MsgType: pb.MessageType_MsgAppendResponse,
		To:      to,
		From:    r.id,
		Term:    r.Term,
		Index:   index,
		Reject:  reject,
	}
	r.send(m)
}

// sendVoteRequest sends a vote request to the given peer
func (r *Raft) sendVoteRequest(to uint64) {
	if to == r.id {
		return
	}
	m := pb.Message{
		MsgType: pb.MessageType_MsgRequestVote,
		To:      to,
		From:    r.id,
		Term:    r.Term,
		Index:   r.RaftLog.LastIndex(),
		LogTerm: r.RaftLog.LastTerm(),
	}
	r.send(m)
}

// sendVoteResponse sends a vote response to the given peer
func (r *Raft) sendVoteResponse(to uint64, reject bool) {
	m := pb.Message{
		MsgType: pb.MessageType_MsgRequestVoteResponse,
		To:      to,
		From:    r.id,
		Term:    r.Term,
		Reject:  reject,
	}
	r.send(m)
}

// sendSnapShot sends a snapshot
func (r *Raft) sendSnapShot(to uint64) bool {
	snapshot, err := r.RaftLog.snapshot()
	if err != nil {
		if err == ErrSnapshotTemporarilyUnavailable {
			return false
		}
		panic(err)
	}
	if IsEmptySnap(&snapshot) {
		panic("Empty Snapshot!")
	}
	m := pb.Message{
		MsgType:  pb.MessageType_MsgSnapshot,
		From:     r.id,
		To:       to,
		Term:     r.Term,
		Snapshot: &snapshot,
	}
	r.send(m)
	return true
}

// sendHeartbeat sends a heartbeat RPC to the given peer.
func (r *Raft) sendHeartbeat(to uint64) {
	//! Your Code Here (2A).
	//- If the leader receives a heartbeat tick,
	//- it will send a MessageType_MsgHeartbeat
	//- with m.Index = 0, m.LogTerm=0 and empty entries
	//- as heartbeat to all followers.
	if to == r.id {
		return
	}
	m := pb.Message{
		MsgType: pb.MessageType_MsgHeartbeat,
		To:      to,
		From:    r.id,
		Term:    r.Term,
		Commit:  min(r.RaftLog.committed, r.Prs[to].Match),
	}
	r.send(m)
}

// sendHeartbeatResponse sends a heartbeat response to the given peer.
func (r *Raft) sendHeartbeatResponse(to uint64, reject bool) {
	m := pb.Message{
		MsgType: pb.MessageType_MsgHeartbeatResponse,
		To:      to,
		From:    r.id,
		Term:    r.Term,
		Reject:  reject,
	}
	r.send(m)
}

// send
func (r *Raft) sendTimeoutNow(to uint64) {
	r.leadTransferee = None
	m := pb.Message{
		MsgType: pb.MessageType_MsgTimeoutNow,
		To:      to,
		From:    r.id,
		Term:    r.Term,
	}
	r.send(m)
}

// tick advances the internal logical clock by a single tick.
func (r *Raft) tick() {
	//! Your Code Here (2A).
	//- Only leader keeps heartbeatElapsed.
	if r.State == StateLeader {
		r.tickHeartbeat()
	} else {
		r.tickElection()
	}
}

// tickElection only for candidates and followers
func (r *Raft) tickElection() {
	r.electionElapsed++
	//- The follower meets a electionTimeout and raises a new election.
	if r.electionElapsed >= r.randElectionTime {
		r.electionElapsed = 0
		r.Step(pb.Message{
			MsgType: pb.MessageType_MsgHup,
			From:    r.id,
		})
	}
}

// tickHeartbeat only for the leader
func (r *Raft) tickHeartbeat() {
	r.heartbeatElapsed++
	if r.heartbeatElapsed >= r.heartbeatTimeout {
		r.heartbeatElapsed = 0
		r.Step(pb.Message{
			MsgType: pb.MessageType_MsgBeat,
			To:      r.id,
		})
	}
}

// resetInfo will be called in state changes
func (r *Raft) resetInfo() {
	r.heartbeatElapsed = 0
	r.heartbeatElapsed = 0
	r.randElectionTime = r.electionTimeout + rand.Intn(r.electionTimeout)

	r.PendingConfIndex = 0
	r.leadTransferee = 0
	r.votes = make(map[uint64]bool)

}

// becomeFollower transform this peer's state to Follower
func (r *Raft) becomeFollower(term uint64, lead uint64) {
	//! Your Code Here (2A).
	r.resetInfo()
	r.State = StateFollower
	r.Lead = lead
	r.Term = term
	r.Vote = None //- haven't voted after becoming follower
	log.Debugf("%d became follower at term %d", r.id, r.Term)
}

// becomeCandidate transform this peer's state to candidate
func (r *Raft) becomeCandidate() {
	//! Your Code Here (2A).
	r.resetInfo()
	r.State = StateCandidate
	r.Lead = None
	r.Term++
	r.Vote = r.id //- vote myself
	r.votes[r.id] = true
	log.Debugf("%d became candidate at term %d", r.id, r.Term)
}

// becomeLeader transform this peer's state to leader
func (r *Raft) becomeLeader() {
	//! Your Code Here (2A).
	// NOTE: Leader should propose a noop entry on its term
	//- I think the NOTE is wrong
	//- In the project2-RaftKV.md, the hints say
	//- The tests assume that the new elected leader
	//- should *append* a noop entry on its term.
	r.resetInfo()
	r.State = StateLeader
	r.Lead = r.id
	r.Vote = None
	// pendingConfIndex
	r.PendingConfIndex = r.RaftLog.LastIndex()
	lastIdx := r.RaftLog.LastIndex()
	r.broadcast(func(id uint64) {
		r.Prs[id].Next = lastIdx + 1
		r.Prs[id].Match = 0
	})
	r.Prs[r.id].Match = lastIdx
	//- broadcast noop entry by proposal
	r.Step(pb.Message{MsgType: pb.MessageType_MsgPropose, Entries: []*pb.Entry{
		{Data: nil},
	}})
	//r.appendEntries([]*pb.Entry{{Data: nil}})
	log.Debugf("%d became leader at term %d", r.id, r.Term)
}

// Step the entrance of handle message, see `MessageType`
// on `eraftpb.proto` for what msgs should be handled
func (r *Raft) Step(m pb.Message) (err error) {
	//! Your Code Here (2A).
	if m.Term == 0 {
		//-	local message
	} else if m.Term > r.Term {
		//- test_paper_test.go:52:testUpdateTermFromMessage
		if m.MsgType == pb.MessageType_MsgHeartbeat ||
			m.MsgType == pb.MessageType_MsgAppend ||
			m.MsgType == pb.MessageType_MsgSnapshot {
			r.becomeFollower(m.Term, m.From)
		} else {
			r.becomeFollower(m.Term, None)
		}
	} else if m.Term < r.Term {
		switch m.MsgType {
		case pb.MessageType_MsgRequestVote:
			r.sendVoteResponse(m.From, true)
		case pb.MessageType_MsgHeartbeat:
			r.sendHeartbeatResponse(m.From, true)
		case pb.MessageType_MsgAppend:
			r.sendAppendResponse(m.From, true, None)
		case pb.MessageType_MsgSnapshot:
			r.sendAppendResponse(m.From, true, None)
		}
		return nil
	}

	switch r.State {
	case StateFollower:
		err = r.stepFollower(m)
	case StateCandidate:
		err = r.stepCandidate(m)
	case StateLeader:
		err = r.stepLeader(m)
	}
	return
}

func (r *Raft) stepLeader(m pb.Message) error {
	switch m.MsgType {
	case pb.MessageType_MsgBeat:
		//- If the leader receives a heartbeat tick,
		//- it will send a MessageType_MsgHeartbeat
		//- with m.Index = 0, m.LogTerm=0 and empty entries
		//- as heartbeat to all followers.
		//- raft_paper_test.go:87:TestLeaderBcastBeat2AA
		r.broadcast(r.sendHeartbeat)
	case pb.MessageType_MsgPropose:
		if r.leadTransferee != None {
			return ErrProposalDropped
		}
		//- When receiving client proposals,
		//- the leader appends the proposal to its log as a new entry, then issues
		//- AppendEntries RPCs in parallel to each of the other servers to replicate
		//- the entry. Also, when sending an AppendEntries RPC, the leader includes
		//- the index and term of the entry in its log that immediately precedes
		//- the new entries.
		//- Also, it writes the new entry into stable storage.
		if r.leadTransferee != None {
			return ErrProposalDropped
		}
		r.handleProposal(m)
	case pb.MessageType_MsgAppendResponse:
		r.handleAppendResponse(m)
	case pb.MessageType_MsgRequestVote:
		r.handleVoteRequest(m)
	case pb.MessageType_MsgHeartbeatResponse:
		r.handleHeartbeatResponse(m)
	case pb.MessageType_MsgTransferLeader:
		r.handleTransferLeader(m)
	}
	return nil
}

func (r *Raft) stepFollower(m pb.Message) error {
	switch m.MsgType {
	case pb.MessageType_MsgHup:
<<<<<<< HEAD
		r.doElection()
=======
		r.doElection(m)
>>>>>>> 5394bd15
	case pb.MessageType_MsgPropose:
		return ErrProposalDropped
	case pb.MessageType_MsgAppend:
		r.Lead = m.From
		r.electionElapsed = 0
		r.handleAppendEntries(m)
	case pb.MessageType_MsgRequestVote:
		r.handleVoteRequest(m)
	case pb.MessageType_MsgSnapshot:
		r.Lead = m.From
		r.electionElapsed = 0
		r.handleSnapshot(m)
	case pb.MessageType_MsgHeartbeat:
		r.Lead = m.From
		r.electionElapsed = 0
		r.handleHeartbeat(m)
	case pb.MessageType_MsgTransferLeader:
		r.handleTransferLeader(m)
	case pb.MessageType_MsgTimeoutNow:
		r.doElection()
	}
	return nil
}

func (r *Raft) stepCandidate(m pb.Message) error {
	switch m.MsgType {
	case pb.MessageType_MsgHup:
<<<<<<< HEAD
		r.doElection()
=======
		r.doElection(m)
>>>>>>> 5394bd15
	case pb.MessageType_MsgPropose:
		return ErrProposalDropped
	case pb.MessageType_MsgAppend:
		r.becomeFollower(m.Term, m.From)
		r.handleAppendEntries(m)
	case pb.MessageType_MsgRequestVote:
		r.handleVoteRequest(m)
	case pb.MessageType_MsgRequestVoteResponse:
		r.getVote(m.From, m.Reject)
	case pb.MessageType_MsgSnapshot:
		r.becomeFollower(m.Term, m.From)
		r.handleSnapshot(m)
	case pb.MessageType_MsgHeartbeat:
		r.becomeFollower(m.Term, m.From)
		r.handleHeartbeat(m)
	}
	return nil
}

// doElection begins a new election by broadcasting vote requests
func (r *Raft) doElection() {
	if !r.isValidID(r.id) {
		return
	}
	r.becomeCandidate()
	//- only one peer
	if len(r.Prs) == 1 {
		r.becomeLeader()
		return
	}
	r.broadcast(r.sendVoteRequest)
}

// doCommit updates the leader's committed index
func (r *Raft) doCommit() bool {
	//- util 113
	curMatches := make(uint64Slice, 0, len(r.Prs))
	for _, p := range r.Prs {
		curMatches = append(curMatches, p.Match)
	}
	sort.Sort(curMatches)
	mid := len(r.Prs) - r.lim() - 1
	idx := curMatches[mid]
	// only log entries from the leader’s
	// current term are committed by counting replicas.
	if idx > r.RaftLog.committed {
		logTerm, err := r.RaftLog.Term(idx)
		if err != nil {
			panic(err)
		}
		if logTerm == r.Term {
			r.RaftLog.committed = idx
			return true
		}
	}
	return false
}

// getVote gets vote from one node and re-count the votes
func (r *Raft) getVote(from uint64, reject bool) {
	if _, ok := r.votes[from]; !ok {
		r.votes[from] = !reject
	}
	gain, lose := 0, 0
	for _, pv := range r.votes {
		if pv {
			gain++
		} else {
			lose++
		}
	}
	if gain > r.lim() {
		r.becomeLeader()
		return
	}
	if lose > r.lim() {
		r.becomeFollower(r.Term, None)
		return
	}
}

// handleVoteRequest handle vote request
func (r *Raft) handleVoteRequest(m pb.Message) {
	//- the state of the requester must be beyond the responser.
	//fmt.Printf("m: %d %d\n", m.LogTerm, m.Index)
	//fmt.Printf("r: %d %d\n", r.RaftLog.LastTerm(), r.RaftLog.LastIndex())
	isBeyond := (m.LogTerm > r.RaftLog.LastTerm()) ||
		(m.LogTerm == r.RaftLog.LastTerm() && m.Index >= r.RaftLog.LastIndex())
	//- If the responser has voted another one or is beyond the requester, it cannot vote.
	canVote := ((r.Vote == None && r.Lead == None) || (r.Vote == m.From)) && isBeyond
	//fmt.Printf("%d %d %v %v\n", m.From, r.id, canVote, isBeyond)
	if canVote {
		r.electionElapsed = 0
		r.Vote = m.From
	}
	r.sendVoteResponse(m.From, !canVote)
}

// handleAppendEntries handle AppendEntries RPC request
func (r *Raft) handleAppendEntries(m pb.Message) {
	//fmt.Printf("%d get append from %d\n", r.id, m.From)
	//! Your Code Here (2A).
	logTerm, err := r.RaftLog.Term(m.Index)
	if err != nil || logTerm != m.LogTerm { //- mismatch term
		i := min(m.Index, r.RaftLog.LastIndex())
		for ; i > r.RaftLog.committed; i-- {
			term, err := r.RaftLog.Term(i)
			if err != nil || term != logTerm {
				break
			}
		}
		r.sendAppendResponse(m.From, true, i)
		return
	}
	//- find conflict index
	for i, entry := range m.Entries {
		term, err := r.RaftLog.Term(entry.Index)
		if err != nil || term != entry.Term {
			r.RaftLog.append(m.Entries[i:])
		}
	}
	toCommit := min(m.Commit, m.Index+uint64(len(m.Entries)))
	if toCommit > r.RaftLog.committed {
		r.RaftLog.committed = toCommit
	}
	r.sendAppendResponse(m.From, false, r.RaftLog.LastIndex())
}

func (r *Raft) handleAppendResponse(m pb.Message) {
	pr := r.Prs[m.From]
	if m.Reject {
		//- non-leader node refused to append
		// leader could bring a follower's log
		// into consistency with its own.
		//fmt.Printf("%d %d\n", pr.Next, m.Index+1)
		if m.Index >= pr.Match {
			pr.Next = m.Index + 1
			r.sendAppend(m.From)
		}
		return
	}
	//- synchronized
	pr.Match = m.Index
	pr.Next = m.Index + 1
	if r.doCommit() {
		r.broadcast(func(id uint64) { r.sendAppend(id) })
	}
	if m.From == r.leadTransferee && m.Index == r.RaftLog.LastIndex() {
		r.sendTimeoutNow(m.From)
	}
}

<<<<<<< HEAD
func (r *Raft) appendEntries(entries []*pb.Entry) {
=======
func (r *Raft) handleProposal(m pb.Message) {
>>>>>>> 5394bd15
	lastIdx := r.RaftLog.LastIndex()
	for i, entry := range entries {
		entry.Term = r.Term
		entry.Index = lastIdx + uint64(i) + 1
		if entry.EntryType == pb.EntryType_EntryConfChange {
			if r.PendingConfIndex > r.RaftLog.applied {
				entry.EntryType = pb.EntryType_EntryNormal
				entry.Data = nil
			} else {
				r.PendingConfIndex = entry.Index
			}
		}
	}
	r.RaftLog.append(entries)
	lastIdx = r.RaftLog.LastIndex()
	pr := r.Prs[r.id]
	if pr.Match < lastIdx {
		pr.Match = lastIdx
		pr.Next = lastIdx + 1
	}
}

func (r *Raft) handleProposal(m pb.Message) {
	r.appendEntries(m.Entries)
	r.doCommit()
	r.broadcast(func(id uint64) { r.sendAppend(id) })
}

// handleHeartbeat handle Heartbeat RPC request
func (r *Raft) handleHeartbeat(m pb.Message) {
	//! Your Code Here (2A).
<<<<<<< HEAD
	if r.RaftLog.committed < m.Commit {
		r.RaftLog.committed = m.Commit
	}
	r.sendHeartbeatResponse(m.From, false)
}

func (r *Raft) handleHeartbeatResponse(m pb.Message) {
	if r.Prs[m.From].Match < r.RaftLog.LastIndex() {
		r.sendAppend(m.From)
	}
=======
	r.becomeFollower(m.Term, m.From)
	r.RaftLog.committed = m.Commit
	r.sendHeartbeatResponse(m.From, false)
>>>>>>> 5394bd15
}

// handleSnapshot handle Snapshot RPC request
func (r *Raft) handleSnapshot(m pb.Message) {
	//! Your Code Here (2C).
	r.becomeFollower(m.Term, m.From)
	s := m.Snapshot
	sIdx, sTerm := s.Metadata.Index, s.Metadata.Term
	rTerm, err := r.RaftLog.Term(sIdx)
	//if sIdx <= r.RaftLog.committed {
	//	r.sendAppendResponse(m.From, true, r.RaftLog.committed)
	//	return
	//}
	if err == nil && rTerm == sTerm {
		r.sendAppendResponse(m.From, false, r.RaftLog.committed)
		return
	}

	r.RaftLog.restore(s)
	//- update ConfState
	newPrs := make(map[uint64]*Progress)
	lastIdx := r.RaftLog.LastIndex()
	for _, p := range s.Metadata.ConfState.Nodes {
		newPrs[p] = &Progress{Match: 0, Next: lastIdx + 1}
		if p == r.id {
			newPrs[p].Match = lastIdx
		}
	}
	r.Prs = newPrs
<<<<<<< HEAD
	r.sendAppendResponse(m.From, false, r.RaftLog.LastIndex())
=======
	r.sendAppendResponse(m.From, true, r.RaftLog.LastIndex())
>>>>>>> 5394bd15
}

func (r *Raft) handleTransferLeader(m pb.Message) {
	if r.State == StateFollower {
		//- transmit
		m.To = r.Lead
		r.send(m)
		return
	}
	if m.From == r.id {
		//- self-transfer
		return
	}
	if r.leadTransferee != None && m.From == r.leadTransferee {
		//- pending
		return
	}
	if !r.isValidID(m.From) {
		//- invalid id
		return
	}
	r.leadTransferee = m.From
	if r.Prs[m.From].Match == r.RaftLog.LastIndex() {
		r.sendTimeoutNow(m.From)
	} else {
		r.sendAppend(m.From)
	}
}

// addNode add a new node to raft group
func (r *Raft) addNode(id uint64) {
	//! Your Code Here (3A).
	r.PendingConfIndex = None
	if !r.isValidID(id) {
		r.Prs[id] = &Progress{
			Match: 0,
			Next:  r.RaftLog.LastIndex() + 1,
		}
	}
}

// removeNode remove a node from raft group
func (r *Raft) removeNode(id uint64) {
	//! Your Code Here (3A).
	r.PendingConfIndex = None
	if !r.isValidID(id) {
		return
	}
	delete(r.Prs, id)
	if id != r.id && r.State == StateLeader {
		r.doCommit()
	}
}<|MERGE_RESOLUTION|>--- conflicted
+++ resolved
@@ -288,21 +288,12 @@
 		return false
 	}
 	prevIdx := r.Prs[to].Next - 1
-<<<<<<< HEAD
 	prevTerm, getTermErr := r.RaftLog.Term(prevIdx)
 	ents, getEntriesErr := r.RaftLog.Entries(r.Prs[to].Next)
 	if getTermErr != nil || getEntriesErr != nil {
 		return r.sendSnapShot(to)
 	}
 	entps := make([]*pb.Entry, 0, len(ents))
-=======
-	prevTerm, errTerm := r.RaftLog.Term(prevIdx)
-	ents, errEnts := r.RaftLog.getEntries(r.Prs[to].Next)
-	if errEnts != nil || errTerm != nil {
-		return r.sendSnapShot(to)
-	}
-	entps := make([]*pb.Entry, 0)
->>>>>>> 5394bd15
 	for i := range ents {
 		entps = append(entps, &ents[i])
 	}
@@ -607,11 +598,7 @@
 func (r *Raft) stepFollower(m pb.Message) error {
 	switch m.MsgType {
 	case pb.MessageType_MsgHup:
-<<<<<<< HEAD
 		r.doElection()
-=======
-		r.doElection(m)
->>>>>>> 5394bd15
 	case pb.MessageType_MsgPropose:
 		return ErrProposalDropped
 	case pb.MessageType_MsgAppend:
@@ -639,11 +626,7 @@
 func (r *Raft) stepCandidate(m pb.Message) error {
 	switch m.MsgType {
 	case pb.MessageType_MsgHup:
-<<<<<<< HEAD
 		r.doElection()
-=======
-		r.doElection(m)
->>>>>>> 5394bd15
 	case pb.MessageType_MsgPropose:
 		return ErrProposalDropped
 	case pb.MessageType_MsgAppend:
@@ -796,11 +779,7 @@
 	}
 }
 
-<<<<<<< HEAD
 func (r *Raft) appendEntries(entries []*pb.Entry) {
-=======
-func (r *Raft) handleProposal(m pb.Message) {
->>>>>>> 5394bd15
 	lastIdx := r.RaftLog.LastIndex()
 	for i, entry := range entries {
 		entry.Term = r.Term
@@ -832,7 +811,6 @@
 // handleHeartbeat handle Heartbeat RPC request
 func (r *Raft) handleHeartbeat(m pb.Message) {
 	//! Your Code Here (2A).
-<<<<<<< HEAD
 	if r.RaftLog.committed < m.Commit {
 		r.RaftLog.committed = m.Commit
 	}
@@ -843,17 +821,11 @@
 	if r.Prs[m.From].Match < r.RaftLog.LastIndex() {
 		r.sendAppend(m.From)
 	}
-=======
-	r.becomeFollower(m.Term, m.From)
-	r.RaftLog.committed = m.Commit
-	r.sendHeartbeatResponse(m.From, false)
->>>>>>> 5394bd15
 }
 
 // handleSnapshot handle Snapshot RPC request
 func (r *Raft) handleSnapshot(m pb.Message) {
 	//! Your Code Here (2C).
-	r.becomeFollower(m.Term, m.From)
 	s := m.Snapshot
 	sIdx, sTerm := s.Metadata.Index, s.Metadata.Term
 	rTerm, err := r.RaftLog.Term(sIdx)
@@ -866,7 +838,7 @@
 		return
 	}
 
-	r.RaftLog.restore(s)
+	r.RaftLog.handleSnapshot(s)
 	//- update ConfState
 	newPrs := make(map[uint64]*Progress)
 	lastIdx := r.RaftLog.LastIndex()
@@ -877,11 +849,7 @@
 		}
 	}
 	r.Prs = newPrs
-<<<<<<< HEAD
 	r.sendAppendResponse(m.From, false, r.RaftLog.LastIndex())
-=======
-	r.sendAppendResponse(m.From, true, r.RaftLog.LastIndex())
->>>>>>> 5394bd15
 }
 
 func (r *Raft) handleTransferLeader(m pb.Message) {
@@ -931,7 +899,7 @@
 		return
 	}
 	delete(r.Prs, id)
-	if id != r.id && r.State == StateLeader {
+	if id != r.id {
 		r.doCommit()
 	}
 }